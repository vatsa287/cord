// This file is part of CORD – https://cord.network

// Copyright (C) Dhiway Networks Pvt. Ltd.
// SPDX-License-Identifier: GPL-3.0-or-later

// CORD is free software: you can redistribute it and/or modify
// it under the terms of the GNU General Public License as published by
// the Free Software Foundation, either version 3 of the License, or
// (at your option) any later version.

// CORD is distributed in the hope that it will be useful,
// but WITHOUT ANY WARRANTY; without even the implied warranty of
// MERCHANTABILITY or FITNESS FOR A PARTICULAR PURPOSE. See the
// GNU General Public License for more details.

// You should have received a copy of the GNU General Public License
// along with CORD. If not, see <https://www.gnu.org/licenses/>.

<<<<<<< HEAD

use frame_benchmarking::{account, benchmarks, impl_benchmark_test_suite};
use frame_support::traits::Get;
=======
#![cfg(feature = "runtime-benchmarks")]

use super::*;
use codec::Encode;
use frame_benchmarking::v1::{account, benchmarks, impl_benchmark_test_suite};
use frame_support::{sp_runtime::traits::Hash, BoundedVec};
>>>>>>> 652de839
use sp_std::{
	convert::{TryFrom, TryInto},
	vec::Vec,
};
<<<<<<< HEAD
use cord_utilities::{mock::*, traits::*};
use crate::{tests::*, *};
=======

use cord_utilities::traits::GenerateBenchmarkOrigin;

>>>>>>> 652de839
const SEED: u32 = 0;
const MAX_SCHEMA_SIZE: u32 = 10 * 1024;

benchmarks! {
	where_clause {
		where
<<<<<<< HEAD
		T::EnsureOrigin: GenerateBenchmarkOrigin<T::Origin, T::AccountId, T::SchemaCreatorId>,
=======
		T::EnsureOrigin: GenerateBenchmarkOrigin<T::RuntimeOrigin, T::AccountId, T::SchemaCreatorId>,
>>>>>>> 652de839
	}
	create {
		let l in 1 .. MAX_SCHEMA_SIZE;

		let caller = account("caller", 0, SEED);
		let did: T::SchemaCreatorId = account("did", 0, SEED);

<<<<<<< HEAD
		let schema: Vec<u8> = (0u8..u8::MAX).cycle().take(l.try_into().unwrap()).collect();
		let schema_hash = <T as frame_system::Config>::Hashing::hash(&schema[..]);
		let id_digest = <T as frame_system::Config>::Hashing::hash(
			&[&schema.encode()[..], &did.encode()[..]].concat()[..],
		);
		let schema_id: SchemaIdOf = generate_schema_id::<T>(&id_digest);
=======
		let raw_schema: Vec<u8> = (0u8..u8::MAX).cycle().take(l.try_into().unwrap()).collect();
		let schema = BoundedVec::try_from(raw_schema)
		.expect("Test Schema should fit into the expected input length of for the test runtime.");
		let digest = <T as frame_system::Config>::Hashing::hash(&schema[..]);
		let id_digest = <T as frame_system::Config>::Hashing::hash(
			&[&schema.encode()[..], &did.encode()[..]].concat()[..],
		);
		let schema_id = Ss58Identifier::to_schema_id(&(id_digest).encode()[..]).unwrap();
>>>>>>> 652de839

		let origin = T::EnsureOrigin::generate_origin(caller, did.clone());
	}: _<T::RuntimeOrigin>(origin, schema)
	verify {
<<<<<<< HEAD
		let stored_schema_creator: T::SchemaCreatorId = Schemas::<T>::get(&schema_id).expect("Schema Identifier should be present on chain.");
		// Verify the Schema has the right owner
		assert_eq!(stored_schema_creator.creator, did);
		// Verify the Schema hash is mapped to an identifier
		assert_eq!(stored_schema_creator.digest, schema_hash);
=======
		let stored_schema = Schemas::<T>::get(&schema_id).expect("Schema Identifier should be present on chain.");
		// Verify the Schema has the right owner
		assert_eq!(stored_schema.creator, did);
>>>>>>> 652de839
	}
}

impl_benchmark_test_suite! {
	Pallet,
	crate::mock::new_test_ext(),
<<<<<<< HEAD
    crate::mock::Test,
=======
	crate::mock::Test
>>>>>>> 652de839
}<|MERGE_RESOLUTION|>--- conflicted
+++ resolved
@@ -16,41 +16,26 @@
 // You should have received a copy of the GNU General Public License
 // along with CORD. If not, see <https://www.gnu.org/licenses/>.
 
-<<<<<<< HEAD
-
-use frame_benchmarking::{account, benchmarks, impl_benchmark_test_suite};
-use frame_support::traits::Get;
-=======
 #![cfg(feature = "runtime-benchmarks")]
 
 use super::*;
 use codec::Encode;
 use frame_benchmarking::v1::{account, benchmarks, impl_benchmark_test_suite};
 use frame_support::{sp_runtime::traits::Hash, BoundedVec};
->>>>>>> 652de839
 use sp_std::{
 	convert::{TryFrom, TryInto},
 	vec::Vec,
 };
-<<<<<<< HEAD
-use cord_utilities::{mock::*, traits::*};
-use crate::{tests::*, *};
-=======
 
 use cord_utilities::traits::GenerateBenchmarkOrigin;
 
->>>>>>> 652de839
 const SEED: u32 = 0;
 const MAX_SCHEMA_SIZE: u32 = 10 * 1024;
 
 benchmarks! {
 	where_clause {
 		where
-<<<<<<< HEAD
-		T::EnsureOrigin: GenerateBenchmarkOrigin<T::Origin, T::AccountId, T::SchemaCreatorId>,
-=======
 		T::EnsureOrigin: GenerateBenchmarkOrigin<T::RuntimeOrigin, T::AccountId, T::SchemaCreatorId>,
->>>>>>> 652de839
 	}
 	create {
 		let l in 1 .. MAX_SCHEMA_SIZE;
@@ -58,14 +43,6 @@
 		let caller = account("caller", 0, SEED);
 		let did: T::SchemaCreatorId = account("did", 0, SEED);
 
-<<<<<<< HEAD
-		let schema: Vec<u8> = (0u8..u8::MAX).cycle().take(l.try_into().unwrap()).collect();
-		let schema_hash = <T as frame_system::Config>::Hashing::hash(&schema[..]);
-		let id_digest = <T as frame_system::Config>::Hashing::hash(
-			&[&schema.encode()[..], &did.encode()[..]].concat()[..],
-		);
-		let schema_id: SchemaIdOf = generate_schema_id::<T>(&id_digest);
-=======
 		let raw_schema: Vec<u8> = (0u8..u8::MAX).cycle().take(l.try_into().unwrap()).collect();
 		let schema = BoundedVec::try_from(raw_schema)
 		.expect("Test Schema should fit into the expected input length of for the test runtime.");
@@ -74,31 +51,18 @@
 			&[&schema.encode()[..], &did.encode()[..]].concat()[..],
 		);
 		let schema_id = Ss58Identifier::to_schema_id(&(id_digest).encode()[..]).unwrap();
->>>>>>> 652de839
 
 		let origin = T::EnsureOrigin::generate_origin(caller, did.clone());
 	}: _<T::RuntimeOrigin>(origin, schema)
 	verify {
-<<<<<<< HEAD
-		let stored_schema_creator: T::SchemaCreatorId = Schemas::<T>::get(&schema_id).expect("Schema Identifier should be present on chain.");
-		// Verify the Schema has the right owner
-		assert_eq!(stored_schema_creator.creator, did);
-		// Verify the Schema hash is mapped to an identifier
-		assert_eq!(stored_schema_creator.digest, schema_hash);
-=======
 		let stored_schema = Schemas::<T>::get(&schema_id).expect("Schema Identifier should be present on chain.");
 		// Verify the Schema has the right owner
 		assert_eq!(stored_schema.creator, did);
->>>>>>> 652de839
 	}
 }
 
 impl_benchmark_test_suite! {
 	Pallet,
 	crate::mock::new_test_ext(),
-<<<<<<< HEAD
-    crate::mock::Test,
-=======
 	crate::mock::Test
->>>>>>> 652de839
 }